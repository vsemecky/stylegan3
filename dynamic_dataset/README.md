--- conflicted
+++ resolved
@@ -1,16 +1,6 @@
 # Dynamic Dataset
 
-<<<<<<< HEAD
-Before, for offline augmentation I used my simpler command-line tool <a href="https://github.com/vsemecky/augmentor">Augmentor</a>,
-which I created for the <a href="https://thisbeachdoesnotexist.com/">This Beach Does Not Exist</a>. Now I've decided to integrate Augmentor directly into the <a href="https://github.com/vsemecky/stylegan3">StyleGan3</a>
-as a new dataset type that will do the augmentation on the fly, so you won't need the tools like `dataset_tool.py`.
-
-It is based on my simpler Augmentor command-line tool, which I used for offline augmentation for <a href="https://thisbeachdoesnotexist.com">This Beach Does Not Exist</a>.
-
-I have now decided to integrate Augmentor directly into StyleGan3 as a new dataset type that will do augmentation on the fly.
-=======
 Alternative dataset loader for StyleGan3 that uses raw images with different resolution and preprocess them on the fly.
->>>>>>> b7171014
 
 ## Features
 - **Uses raw images**
